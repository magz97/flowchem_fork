--- conflicted
+++ resolved
@@ -37,50 +37,28 @@
 # prepare the IO Frame
 equivalents = np.linspace(start=1, stop=2, num=11)  # [1.  1.1 1.2 1.3 1.4 1.5 1.6 1.7 1.8 1.9 2. ]
 residence_times = np.linspace(start=1, stop=10, num=10)  # [ 1.  2.  3.  4.  5.  6.  7.  8.  9. 10.]
-# equivalents = np.arange(start=1, stop=2.1, step=0.1)
-# residence_times = np.arange(start=1, stop=11)
+
 
 conditions = pd.DataFrame(columns=['residence_time', 'eq_thio','flow_thio', 'flow_acid', 'yield_1', 'yield_2', 'yield_3', 'yield_1_rev', 'yield_2_rev', 'yield_3_rev', 'Run_forward', 'Run_backward'])
 
-# aa = []
-# bb = []
-# for residence_time in residence_times:
-#     for equivalent in equivalents:
-#         aa.append(residence_time)
-#         bb.append(equivalent)
-#
-# conditions_results['residence_time']=aa
-# conditions_results['eq_thio']=bb
 
 # Create tuples with (residence time, equivalents) for each experimental datapoint
 experimental_conditions = [(t_res, eq) for t_res in residence_times for eq in equivalents]
 # Adds conditions to dataframe
-conditions_results['residence_time'], conditions_results['eq_thio'] = zip(*experimental_conditions)
+conditions['residence_time'], conditions['eq_thio'] = zip(*experimental_conditions)
 
 
-<<<<<<< HEAD
-conditions['residence_time']=aa
-conditions['eq_thio']=bb
-
-# now, iterate through the dataframe and calculate flow rates
-for ind in conditions.index:
-    conditions.at[ind, 'flow_thio'], conditions.at[ind, 'flow_acid'] = flow_rates(reactor_volume, conditions.at[ind, 'residence_time'] , conditions.at[ind, 'eq_thio'])
-
-# drop the plain screening file
-conditions.to_csv(f"C:/Users/jwolf/Documents/flowchem/flowchem/examples/experiments/results/{'plain_conditions_'}{round(time())}.csv")
-=======
 def calculate_flowrate(row):
     print(row)
     row['flow_thio'], row['flow_acid'] = flow_rates(reactor_volume, row['residence_time'], row['eq_thio'])
     return row
 
 # now, iterate through the dataframe and calculate flow rates
-conditions_results = conditions_results.apply(calculate_flowrate, axis=1)
+conditions = conditions.apply(calculate_flowrate, axis=1)
 
-# for ind in conditions_results.index:
-#     conditions_results.at[ind, 'flow_thio'], conditions_results.at[ind, 'flow_acid'] = flow_rates(reactor_volume, conditions_results.at[ind, 'residence_time'] , conditions_results.at[ind, 'eq_thio'])
->>>>>>> fce07624
-
+# drop the plain screening file
+# TODO make relative
+conditions.to_csv(f"C:/Users/jwolf/Documents/flowchem/flowchem/examples/experiments/results/{'plain_conditions_'}{round(time())}.csv")
 
 # Hardware
 pump_connection = PumpIO('COM4')
@@ -90,6 +68,7 @@
 
 # now load that one csv and output the results
 #check if a conditions results csv already exists
+# TODO relative path
 try:
     conditions_results = pd.read_csv("C:/Users/jwolf/Documents/flowchem/flowchem/examples/experiments/results/conditions_results.csv")
 except OSError:
@@ -115,6 +94,7 @@
         # check if any pump stalled, if so, set the bool false, leave loop
         if not pump_thionyl_chloride.is_moving() or not pump_hexyldecanoic_acid.is_moving():
             conditions_results.at[ind, 'Run_forward'] = False
+            conditions_results.to_csv("C:/Users/jwolf/Documents/flowchem/flowchem/examples/experiments/results/conditions_results.csv")
             break
 
         # take three IRs
@@ -123,20 +103,13 @@
 
 
         # check if any pump stalled, if so, set the bool false, else true
-<<<<<<< HEAD
-        if pump_thionyl_chloride.is_moving() and pump_hexyldecanoic_acid.is_moving():
-            conditions_results.at[ind, 'Run_forward'] = True
-            conditions_results.to_csv("C:/Users/jwolf/Documents/flowchem/flowchem/examples/experiments/results/conditions_results.csv")
-
-        else:
-=======
         if not pump_thionyl_chloride.is_moving() or not pump_hexyldecanoic_acid.is_moving():
->>>>>>> fce07624
             conditions_results.at[ind, 'Run_forward'] = False
             conditions_results.to_csv("C:/Users/jwolf/Documents/flowchem/flowchem/examples/experiments/results/conditions_results.csv")
             break
         else:
             conditions_results.at[ind, 'Run_forward'] = True
+            conditions_results.to_csv("C:/Users/jwolf/Documents/flowchem/flowchem/examples/experiments/results/conditions_results.csv")
 
 
 for ind in reversed(conditions_results.index):
@@ -154,12 +127,10 @@
         sleep(3*60*conditions_results.at[ind, 'residence_time'])
 
         # check if any pump stalled, if so, set the bool false, leave loop
-        if pump_thionyl_chloride.is_moving() and pump_hexyldecanoic_acid.is_moving():
-            pass
-        else:
+        if not pump_thionyl_chloride.is_moving() or not pump_hexyldecanoic_acid.is_moving():
             conditions_results.at[ind, 'Run_backward'] = False
+            conditions_results.to_csv("C:/Users/jwolf/Documents/flowchem/flowchem/examples/experiments/results/conditions_results.csv")
             break
-
 
         # take three IRs
         print('yield is nice')
@@ -180,11 +151,4 @@
 pump_thionyl_chloride.stop()
 pump_hexyldecanoic_acid.stop()
 
-<<<<<<< HEAD
-=======
-    # after the whole for loop is over, drop that to a csv file.
-    # TODO make sure this doesn't overwrite previous runs, by adding timestamp. Also make proper path
-    conditions_results.to_csv(f"C:/Users/jwolf/Documents/flowchem/flowchem/examples/experiments/results/{'screening_at_'}{round(time())}")
->>>>>>> fce07624
 
-
