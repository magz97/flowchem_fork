"""
This module is used to control Hamilton ML600 syringe pump via the protocol1/RNO+.
"""

from __future__ import annotations

<<<<<<< HEAD
import io
=======
>>>>>>> 6311bd66
import logging
import string
import threading
import time
import warnings
from dataclasses import dataclass
from enum import IntEnum
from threading import Thread
<<<<<<< HEAD
from typing import Union, Tuple, Optional

import serial
from serial import PARITY_EVEN, SEVENBITS, STOPBITS_ONE

from flowchem.constants import InvalidConfiguration
=======
from typing import Tuple, Optional
>>>>>>> 6311bd66

import aioserial
from aioserial import SerialException

<<<<<<< HEAD
class ML600Exception(Exception):
    """ General pump exception """

    pass


class InvalidArgument(ML600Exception):
    """ A valid command was followed by an invalid command_value, usually out of accepted range """

    pass
=======
from flowchem.constants import InvalidConfiguration
>>>>>>> 6311bd66


@dataclass
class Protocol1CommandTemplate:
    """ Class representing a pump command and its expected reply, but without target pump number """

    command: str
    optional_parameter: str = ""
    execute_command: bool = True

    def to_pump(
        self, address: int, command_value: str = "", argument_value: str = ""
    ) -> Protocol1Command:
        """ Returns a Protocol11Command by adding to the template pump address and command arguments """
        return Protocol1Command(
            target_pump_num=address,
            command=self.command,
            optional_parameter=self.optional_parameter,
            command_value=command_value,
            argument_value=argument_value,
            execute_command=self.execute_command,
        )


@dataclass
class Protocol1Command(Protocol1CommandTemplate):
    """ Class representing a pump command and its expected reply """

    PUMP_ADDRESS = {
        pump_num: address
        for (pump_num, address) in enumerate(string.ascii_lowercase[:16], start=1)
    }
    # i.e. PUMP_ADDRESS = {1: 'a', 2: 'b', 3: 'c', 4: 'd', ..., 16: 'p'}
    # Note ':' is used for broadcast within the daisy chain.

    target_pump_num: Optional[int] = 1
    command_value: Optional[str] = None
    argument_value: Optional[str] = None

    def compile(self) -> bytes:
        """ Create actual command byte by prepending pump address to command and appending executing command. """
        assert self.target_pump_num in range(1, 17)
        if not self.command_value:
            self.command_value = ""

        compiled_command = (
            f"{self.PUMP_ADDRESS[self.target_pump_num]}"
            f"{self.command}{self.command_value}"
        )

        if self.argument_value:
            compiled_command += f"{self.optional_parameter}{self.argument_value}"
        # Add execution flag at the end
        if self.execute_command is True:
            compiled_command += "R"

        return (compiled_command + "\r").encode("ascii")


class HamiltonPumpIO:
    """ Setup with serial parameters, low level IO"""

    ACKNOWLEDGE = chr(6)
    NEGATIVE_ACKNOWLEDGE = chr(21)
    DEFAULT_CONFIG = {
        "timeout": 0.1,
        "baudrate": 9600,
        "parity": aioserial.PARITY_EVEN,
        "stopbits": aioserial.STOPBITS_ONE,
        "bytesize": aioserial.SEVENBITS,
    }

    def __init__(self, aio_port: aioserial.Serial, hw_initialization: bool = True):
        """
        Initialize communication on the serial port where the pumps are located and initialize them
        Args:
            aio_port: aioserial.Serial() object
            hw_initialization: Whether each pumps has to be initialized. Note that this might be undesired!
        """

        self.logger = logging.getLogger(__name__).getChild(self.__class__.__name__)
        self._serial = aio_port

        # Lock for thread-safe serial communication when multiple pumps are on the same serial port
        self.lock = threading.Lock()

        # This has to be run after each power cycle to assign addresses to pumps
        self.num_pump_connected = self._assign_pump_address()
        if hw_initialization:
            self._hw_init()

    @classmethod
    def from_config(cls, config):
        """ Create HamiltonPumpIO from config. """
        # Merge default settings, including serial, with provided ones.
        configuration = dict(HamiltonPumpIO.DEFAULT_CONFIG, **config)

        try:
            serial_object = aioserial.AioSerial(**configuration)
        except SerialException as e:
            raise InvalidConfiguration(f"Cannot connect to the pump on the port <{configuration.get('port')}>") from e

        return cls(serial_object, config.get("hw_initialization", True))

    def _assign_pump_address(self) -> int:
        """
        To be run on init, auto assign addresses to pumps based on their position on the daisy chain!
        A custom command syntax with no addresses is used here so read and write has been rewritten
        """
        try:
            self._serial.write("1a\r".encode("ascii"))  # Do not use async here as it is called during init()
        except aioserial.SerialException as e:
            raise InvalidConfiguration from e

        reply = self._serial.readline().decode("ascii")
        if reply and reply[:1] == "1":
            # reply[1:2] should be the address of the last pump. However, this does not work reliably.
            # So here we enumerate the pumps explicitly instead
            last_pump = 0
            for pump_num, address in Protocol1Command.PUMP_ADDRESS.items():
                self._serial.write(f"{address}UR\r".encode("ascii"))
                if b"NV01" in self._serial.readline():
                    last_pump = pump_num
                else:
                    break
            self.logger.debug(f"Found {last_pump} pumps on {self._serial.port}!")
            return int(last_pump)
        else:
            raise InvalidConfiguration(f"No pump found on {self._serial.port}")

    def _hw_init(self):
        """ Send to all pumps the HW initialization command (i.e. homing) """
        self._serial.write(":XR\r".encode("ascii"))  # Broadcast: initialize + execute
        # Note: no need to consume reply here because there is none (since we are using broadcast)

    def _write(self, command: bytes):
        """ Writes a command to the pump """
        self._serial.write(command)
        self.logger.debug(f"Command {repr(command)} sent!")

    async def _write_async(self, command: bytes):
        """ Writes a command to the pump """
        await self._serial.write_async(command)
        self.logger.debug(f"Command {repr(command)} sent!")

    def _read_reply(self) -> str:
        """ Reads the pump reply from serial communication """
        reply_string = self._serial.readline()
        self.logger.debug(f"Reply received: {reply_string}")
        return reply_string.decode("ascii")

    async def _read_reply_async(self) -> str:
        """ Reads the pump reply from serial communication """
        reply_string = await self._serial.readline_async()
        self.logger.debug(f"Reply received: {reply_string}")
        return reply_string.decode("ascii")

    def parse_response(self, response: str) -> Tuple[bool, bytes]:
        """ Split a received line in its components: success, reply """
        status = response[:1]
        assert status in (HamiltonPumpIO.ACKNOWLEDGE, HamiltonPumpIO.NEGATIVE_ACKNOWLEDGE), "Invalid status reply"

        if status == HamiltonPumpIO.ACKNOWLEDGE:
            self.logger.debug("Positive acknowledge received")
            success = True
        else:
            self.logger.debug("Negative acknowledge received")
            success = False

        return success, response[1:].rstrip()

    def reset_buffer(self):
        """ Reset input buffer before reading from serial. In theory not necessary if all replies are consumed... """
        try:
            self._serial.reset_input_buffer()
        except aioserial.PortNotOpenError as e:
            raise InvalidConfiguration from e

    def write_and_read_reply(self, command: Protocol1Command) -> str:
        """ Main HamiltonPumpIO method.
        Sends a command to the pump, read the replies and returns it, optionally parsed """
        with self.lock:
            self.reset_buffer()
            self._write(command.compile())
            response = self._read_reply()

        if not response:
            raise InvalidConfiguration(
                f"No response received from pump, check pump address! "
                f"(Currently set to {command.target_pump_num})"
            )

        # Parse reply
        success, parsed_response = self.parse_response(response)

        assert success is True  # :)
        return parsed_response

    async def write_and_read_reply_async(self, command: Protocol1Command) -> str:
        """ Main HamiltonPumpIO method.
        Sends a command to the pump, read the replies and returns it, optionally parsed """
        with self.lock:
            self.reset_buffer()
            await self._write_async(command.compile())
            response = await self._read_reply_async()

        if not response:
            raise InvalidConfiguration(
                f"No response received from pump, check pump address! "
                f"(Currently set to {command.target_pump_num})"
            )

        # Parse reply
        success, parsed_response = self.parse_response(response)

        assert success is True  # :)
        return parsed_response

    @property
    def name(self) -> Optional[str]:
        """ This is used to provide a nice-looking default name to pumps based on their serial connection. """
        try:
            return self._serial.name
        except AttributeError:
            return None


class ML600:
    """" ML600 implementation according to docs. Tested on 61501-01 (single syringe).

    From docs:
    To determine the volume dispensed per step the total syringe volume is divided by
    48,000 steps. All Hamilton instrument syringes are designed with a 60 mm stroke
    length and the Microlab 600 is designed to move 60 mm in 48,000 steps. For
    example to dispense 9 mL from a 10 mL syringe you would determine the number of
    steps by multiplying 48000 steps (9 mL/10 mL) to get 43,200 steps.
    """

    _io_instances = []

    class ValvePositionName(IntEnum):
        """ Maps valve position to the corresponding number """

        POSITION_1 = 1
        # POSITION_2 = 2
        POSITION_3 = 3
        INPUT = 9  # 9 is default inlet, i.e. 1
        OUTPUT = 10  # 10 is default outlet, i.e. 3
        WASH = 11  # 11 is default wash, i.e. undefined

    VALID_SYRINGE_VOLUME = {
        0.01,
        0.025,
        0.05,
        0.1,
        0.25,
        0.5,
        1.0,
        2.5,
        5.0,
        10.0,
        25.0,
        50.0,
    }

    def __init__(
        self,
        pump_io: HamiltonPumpIO,
        syringe_volume: float,
        address: int = 1,
        name: str = None,
    ):
        """

        Args:
            pump_io: An HamiltonPumpIO w/ serial connection to the daisy chain w/ target pump
            syringe_volume: Volume of the syringe used, in ml
            address: number of pump in array, 1 for first one, auto-assigned on init based on position.
            name: 'cause naming stuff is important
        """
        self.pump_io = pump_io
        ML600._io_instances.append(self.pump_io)
        self.name = f"Pump {self.pump_io.name}:{address}" if name is None else name
        self.address: int = address
        if syringe_volume not in ML600.VALID_SYRINGE_VOLUME:
            raise InvalidConfiguration(
                f"The specified syringe volume ({syringe_volume}) does not seem to be valid!\n"
                f"The volume in ml has to be one of {ML600.VALID_SYRINGE_VOLUME}"
            )
        self.syringe_volume = syringe_volume
        self.steps_per_ml = 48000 / self.syringe_volume
        self.offset_steps = 100  # Steps added to each absolute move command, to decrease wear and tear at volume = 0

        self.log = logging.getLogger(__name__).getChild(__class__.__name__)

        # This command is used to test connection: failure handled by HamiltonPumpIO
        self.log.info(
            f"Connected to Hamilton ML600 pump  - FW version: {self.firmware_version()}!"
        )

    @classmethod
    def from_config(cls, config):
        """ This classmethod is used to create instances via config file by the server for HTTP interface. """
        # Many pump can be present on the same serial port with different addresses.
        # This shared list of HamiltonPumpIO objects allow shared state in a borg-inspired way, avoiding singletons
        # This is only relevant to programmatic instantiation, i.e. when from_config() is called per each pump from a
        # config file, as it is the case in the HTTP server.
        # HamiltonPump_IO() manually instantiated are not accounted for.
        pumpio = None
        for obj in ML600._io_instances:
            if obj._serial.port == config.get("port"):
                pumpio = obj
                break

        # FIXME DELETE ME DEBUG
        if pumpio is not None:
            print(f"Already found a serial connection on port {config.get('port')}! Re-using that!")

        if pumpio is None:
            config_for_pumpio = config.copy()
            ml600_specific_keys = ("syringe_volume", "address", "name")
            for k in ml600_specific_keys:
                config_for_pumpio.pop(k, None)
            pumpio = HamiltonPumpIO.from_config(config_for_pumpio)

        return cls(pumpio, syringe_volume=config.get("syringe_volume"), address=config.get("address"),
                   name=config.get("name"))

    async def send_command_and_read_reply(
        self,
        command_template: Protocol1CommandTemplate,
        command_value="",
        argument_value="",
    ) -> str:
        """ Sends a command based on its template by adding pump address and parameters, returns reply """
        return await self.pump_io.write_and_read_reply_async(
            command_template.to_pump(self.address, command_value, argument_value)
        )

    @staticmethod
    def _validate_speed(speed: float = None) -> str:
        """ Given a arbitrary speed (seconds/stroke) returns a valid command value for it. """
        if speed is None:
            return ""
        # Cast to int
        speed = int(round(speed))
        if not 2 <= speed <= 3692:
            warnings.warn("Invalid initialization speed provided: {speed}. Acceptable range is 2-3692! Ignoring value.")
            return ""
        return str(speed)

    def firmware_version(self) -> str:
        """ Return firmware version. Sync to be used in init() as connectivity check. """
        fw_cmd = Protocol1CommandTemplate(command="U").to_pump(self.address)
        return self.pump_io.write_and_read_reply(fw_cmd)

    async def initialize_pump(self, speed: int = None):
        """
        Initialize both syringe and valve
        speed: 2-3692 is in seconds/stroke
        """
        init_cmd = Protocol1CommandTemplate(command="X", optional_parameter="S")
        return await self.send_command_and_read_reply(init_cmd, argument_value=self._validate_speed(speed))

    async def initialize_valve(self):
        """ Initialize valve only """
        return await self.send_command_and_read_reply(Protocol1CommandTemplate(command="LX"))

    async def initialize_syringe(self, speed: int = None):
        """
        Initialize syringe only
        speed: 2-3692 is in seconds/stroke
        """
        init_syringe_cmd = Protocol1CommandTemplate(command="X1", optional_parameter="S")
        return await self.send_command_and_read_reply(init_syringe_cmd, argument_value=self._validate_speed(speed))

    def flowrate_to_seconds_per_stroke(self, flowrate_in_ml_min: float):
        """
        Convert flow rates in ml/min to steps per seconds

        To determine the volume dispensed per step the total syringe volume is divided by
        48,000 steps. All Hamilton instrument syringes are designed with a 60 mm stroke
        length and the Microlab 600 is designed to move 60 mm in 48,000 steps. For
        example to dispense 9 mL from a 10 mL syringe you would determine the number of
        steps by multiplying 48000 steps (9 mL/10 mL) to get 43,200 steps.
        """
        assert flowrate_in_ml_min > 0
        flowrate_in_ml_sec = flowrate_in_ml_min / 60
        flowrate_in_steps_sec = flowrate_in_ml_sec * self.steps_per_ml
        seconds_per_stroke = round(48000 / flowrate_in_steps_sec)
        assert 2 <= seconds_per_stroke <= 3692
        return round(seconds_per_stroke)

    def _volume_to_step(self, volume_in_ml: float) -> int:
        return round(volume_in_ml * self.steps_per_ml) + self.offset_steps

    async def _to_step_position(self, position: int, speed: int = ""):
        """ Absolute move to step position """
        abs_move_cmd = Protocol1CommandTemplate(command="M", optional_parameter="S")
        return await self.send_command_and_read_reply(abs_move_cmd, str(position), self._validate_speed(speed))

    async def to_volume(self, volume_in_ml: float, speed: int = ""):
        """ Absolute move to volume """
        await self._to_step_position(self._volume_to_step(volume_in_ml), speed)
        self.log.debug(
            f"Pump {self.name} set to volume {volume_in_ml} at speed {speed}"
        )

    async def pause(self):
        """ Pause any running command """
        return await self.send_command_and_read_reply(Protocol1CommandTemplate(command="K", execute_command=False))

    async def resume(self):
        """ Resume any paused command """
        return await self.send_command_and_read_reply(Protocol1CommandTemplate(command="$", execute_command=False))

    async def stop(self):
        """ Stops and abort any running command """
        await self.pause()
        return await self.send_command_and_read_reply(Protocol1CommandTemplate(command="V", execute_command=False))

    async def wait_until_idle(self):
        """ Returns when no more commands are present in the pump buffer. """
        self.log.debug(f"ML600 pump {self.name} wait until idle...")
        while self.is_busy:
            time.sleep(0.1)
        self.log.debug(f"...ML600 pump {self.name} idle now!")

    async def version(self) -> str:
        """ Returns the current firmware version reported by the pump """
        return await self.send_command_and_read_reply(Protocol1CommandTemplate(command="U"))

    async def is_idle(self) -> bool:
        """ Checks if the pump is idle (not really, actually check if the last command has ended) """
        return await self.send_command_and_read_reply(Protocol1CommandTemplate(command="F")) == "Y"

    async def is_busy(self) -> bool:
        """ Not idle """
        return not await self.is_idle()

    async def get_valve_position(self) -> ValvePositionName:
        """ Represent the position of the valve: getter returns Enum, setter needs Enum """
        valve_pos = await self.send_command_and_read_reply(Protocol1CommandTemplate(command="LQP"))
        return ML600.ValvePositionName(int(valve_pos))

    async def set_valve_position(self, target_position: ValvePositionName, wait_for_movement_end: bool = True):
        """ Set valve position. wait_for_movement_end is defaulted to True as it is a common mistake not to wait...  """
        valve_by_name_cw = Protocol1CommandTemplate(command="LP0")
        await self.send_command_and_read_reply(valve_by_name_cw, command_value=str(int(target_position)))
        self.log.debug(f"{self.name} valve position set to {target_position.name}")
        if wait_for_movement_end:
            await self.wait_until_idle()

    async def get_return_steps(self) -> int:
        """ Return steps getter. Applied to the end of a downward syringe movement to removes mechanical slack. """
        steps = await self.send_command_and_read_reply(Protocol1CommandTemplate(command="YQN"))
        return int(steps)

    async def set_return_steps(self, target_steps: int):
        """ Return steps setter. Applied to the end of a downward syringe movement to removes mechanical slack. """
        set_return_steps_cmd = Protocol1CommandTemplate(command="YSN")
        await self.send_command_and_read_reply(set_return_steps_cmd, command_value=str(int(target_steps)))

    async def syringe_position(self) -> float:
        """ Return current syringe position in ml. """
        syringe_pos = await self.send_command_and_read_reply(Protocol1CommandTemplate(command="YQP"))
        current_steps = int(syringe_pos) - self.offset_steps
        return current_steps / self.steps_per_ml

    async def pickup(self, volume, from_valve: ValvePositionName, flowrate, wait):
        await self.set_valve_position(from_valve)
        pass

    async def deliver(self, volume, from_valve, speed_out, wait):
        pass

    async def transfer(self, volume, from_valve, to_valve, speed_in, speed_out, wait):
        pass


class TwoPumpAssembly(Thread):
    """
    Thread to control two pumps and have them generating a continuous flow.
    Note that the pumps should not be accessed directly when used in a TwoPumpAssembly!

    Notes: this needs to start a thread owned by the instance to control the pumps.
    The async version of this being possibly simpler w/ tasks and callback :)
    """

    def __init__(
        self, pump1: ML600, pump2: ML600, target_flowrate: float, init_seconds: int = 10
    ):
        super(TwoPumpAssembly, self).__init__()
        self._p1 = pump1
        self._p2 = pump2
        self.daemon = True
        self.cancelled = threading.Event()
        self._flowrate = target_flowrate
        self.log = logging.getLogger(__name__).getChild(__class__.__name__)
        # How many seconds per stroke for first filling? application dependent, as fast as possible, but not too much.
        self.init_secs = init_seconds

        # While in principle possible, using syringes of different volumes is discouraged, hence...
        assert (
            pump1.syringe_volume == pump2.syringe_volume
        ), "Syringes w/ equal volume are needed for continuous flow!"
        # self._p1.initialize_pump()
        # self._p2.initialize_pump()

    @property
    def flowrate(self):
        return self._flowrate

    @flowrate.setter
    def flowrate(self, target_flowrate):
        if target_flowrate == 0:
            warnings.warn(
                "Cannot set flowrate to 0! Pump stopped instead, restart previous flowrate with resume!"
            )
            self.cancel()
        else:
            self._flowrate = target_flowrate

        # This will stop current movement, make wait_for_both_pumps() return and move on w/ updated speed
        self._p1.stop()
        self._p2.stop()

    def wait_for_both_pumps(self):
        """ Custom waiting method to wait a shorter time than normal (for better sync) """
        while self._p1.is_busy or self._p2.is_busy:
            time.sleep(0.01)  # 10ms sounds reasonable to me
        self.log.debug("Pumps ready!")

    def _speed(self):
        speed = self._p1.flowrate_to_seconds_per_stroke(self._flowrate)
        self.log.debug(f"Speed calculated as {speed}")
        return speed

    def execute_stroke(
        self, pump_full: ML600, pump_empty: ML600, speed_s_per_stroke: int
    ):
        """ Perform a cycle (1 syringe stroke) in the continuous-operation mode. See also run(). """
        # Logic is a bit complex here to ensure pause-less pumping
        # This needs the pump that withdraws to move faster than the pumping one. no way around.

        # First start pumping with the full syringe already prepared
        pump_full.to_volume(0, speed=speed_s_per_stroke)
        self.log.debug("Pumping...")
        # Then start refilling the empty one
        pump_empty.valve_position = pump_empty.ValvePositionName.INPUT
        # And do that fast so that we finish refill before the pumping is over
        pump_empty.to_volume(pump_empty.syringe_volume, speed=speed_s_per_stroke - 5)
        pump_empty.wait_until_idle()
        # This allows us to set the right pump position on the pump that was empty (not full and ready for next cycle)
        pump_empty.valve_position = pump_empty.ValvePositionName.OUTPUT
        pump_full.wait_until_idle()

    def run(self):
        """Overloaded Thread.run, runs the update
        method once per every 10 milliseconds."""
        # First initialize with init_secs speed...
        self._p1.to_volume(self._p1.syringe_volume, speed=self.init_secs)
        self._p1.wait_until_idle()
        self._p1.valve_position = self._p1.ValvePositionName.OUTPUT
        self.log.info("Pumps initialized for continuous pumping!")

        while True:
            while not self.cancelled.is_set():
                self.execute_stroke(
                    self._p1, self._p2, speed_s_per_stroke=self._speed()
                )
                self.execute_stroke(
                    self._p2, self._p1, speed_s_per_stroke=self._speed()
                )

    def cancel(self):
        """ Cancel continuous-pumping assembly """
        self.cancelled.set()
        self._p1.stop()
        self._p2.stop()

    def resume(self):
        """ Resume continuous-pumping assembly """
        self.cancelled.clear()

    def stop_and_return_solution_to_container(self):
        """ Let´s not waste our precious stock solutions ;) """
        self.cancel()
        self.log.info(
            "Returning the solution currently loaded in the syringes back to the inlet.\n"
            "Make sure the container is not removed yet!"
        )
        # Valve to input
        self._p1.valve_position = self._p1.ValvePositionName.INPUT
        self._p2.valve_position = self._p2.ValvePositionName.INPUT
        self.wait_for_both_pumps()
        # Volume to 0 with the init speed (supposedly safe for this application)
        self._p1.to_volume(0, speed=self.init_secs)
        self._p2.to_volume(0, speed=self.init_secs)
        self.wait_for_both_pumps()
        self.log.info("Pump flushing completed!")


if __name__ == "__main__":
    import asyncio

    conf = {
        "port": "COM12",
        "address": 1,
        "name": "test1",
        "syringe_volume": 5,
    }
    pump1 = ML600.from_config(conf)
    asyncio.run(pump1.initialize_pump())<|MERGE_RESOLUTION|>--- conflicted
+++ resolved
@@ -4,10 +4,6 @@
 
 from __future__ import annotations
 
-<<<<<<< HEAD
-import io
-=======
->>>>>>> 6311bd66
 import logging
 import string
 import threading
@@ -16,34 +12,12 @@
 from dataclasses import dataclass
 from enum import IntEnum
 from threading import Thread
-<<<<<<< HEAD
-from typing import Union, Tuple, Optional
-
-import serial
-from serial import PARITY_EVEN, SEVENBITS, STOPBITS_ONE
-
-from flowchem.constants import InvalidConfiguration
-=======
 from typing import Tuple, Optional
->>>>>>> 6311bd66
 
 import aioserial
 from aioserial import SerialException
 
-<<<<<<< HEAD
-class ML600Exception(Exception):
-    """ General pump exception """
-
-    pass
-
-
-class InvalidArgument(ML600Exception):
-    """ A valid command was followed by an invalid command_value, usually out of accepted range """
-
-    pass
-=======
 from flowchem.constants import InvalidConfiguration
->>>>>>> 6311bd66
 
 
 @dataclass
