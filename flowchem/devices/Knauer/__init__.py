from .AzuraCompactPump import AzuraCompactPump
<<<<<<< HEAD
from .KnauerValve import Knauer12PortValve, Knauer16PortValve, Knauer6Port6PositionValve, Knauer6Port2PositionValve
from .Knauer_autodiscover import autodiscover_knauer
from .HPLC_control import ClarityInterface
=======
from .KnauerValve import (
    Knauer12PortValve,
    Knauer16PortValve,
    Knauer6Port6PositionValve,
    Knauer6Port2PositionValve,
)
from .Knauer_autodiscover import autodiscover_knauer
>>>>>>> ef2928f4
<|MERGE_RESOLUTION|>--- conflicted
+++ resolved
@@ -1,9 +1,4 @@
 from .AzuraCompactPump import AzuraCompactPump
-<<<<<<< HEAD
-from .KnauerValve import Knauer12PortValve, Knauer16PortValve, Knauer6Port6PositionValve, Knauer6Port2PositionValve
-from .Knauer_autodiscover import autodiscover_knauer
-from .HPLC_control import ClarityInterface
-=======
 from .KnauerValve import (
     Knauer12PortValve,
     Knauer16PortValve,
@@ -11,4 +6,3 @@
     Knauer6Port2PositionValve,
 )
 from .Knauer_autodiscover import autodiscover_knauer
->>>>>>> ef2928f4
