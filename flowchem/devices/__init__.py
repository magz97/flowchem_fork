from .Hamilton import *
from .Huber import *
from .Knauer import *
from .Magritek import *
from .MettlerToledo import *
<<<<<<< HEAD
from .ViciValco import *
=======
from .Phidgets import *
>>>>>>> 0be04acf
<|MERGE_RESOLUTION|>--- conflicted
+++ resolved
@@ -3,8 +3,5 @@
 from .Knauer import *
 from .Magritek import *
 from .MettlerToledo import *
-<<<<<<< HEAD
 from .ViciValco import *
-=======
-from .Phidgets import *
->>>>>>> 0be04acf
+from .Phidgets import *