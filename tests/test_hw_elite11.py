"""
HA Elite11 tests
Run with python -m pytest ./tests -m HApump and updates pump com port and address in pump below
"""
import asyncio
import math

import pytest

from flowchem.components.devices.Harvard_Apparatus.HA_elite11 import (
    Elite11InfuseWithdraw,
    PumpStatus
)
<<<<<<< HEAD
from flowchem.exceptions import DeviceError
=======
>>>>>>> fd2006a6
from flowchem.units import flowchem_ureg


async def move_infuse(pump):
    await pump.set_syringe_diameter(10)
    await pump.set_infusion_rate(1)
    await pump.set_target_volume(1)
    await pump.infuse_run()


@pytest.fixture(scope="session")
def event_loop(request):
    loop = asyncio.get_event_loop_policy().new_event_loop()
    yield loop
    loop.close()


@pytest.fixture(scope="session")
async def pump():
    """ Change to match your hardware ;) """
<<<<<<< HEAD
    pump = Elite11.from_config(port="COM11", syringe_volume=5, diameter=20)
=======
    pump = Elite11InfuseWithdraw.from_config(port="COM11", syringe_volume=5, diameter=20)
>>>>>>> fd2006a6
    await pump.initialize()
    return pump


@pytest.mark.HApump
@pytest.mark.asyncio
async def test_version(pump: Elite11InfuseWithdraw):
    assert "11 ELITE" in await pump.version()


@pytest.mark.HApump
@pytest.mark.asyncio
async def test_status_idle(pump: Elite11InfuseWithdraw):
    await pump.stop()
    assert await pump.get_status() is PumpStatus.IDLE


@pytest.mark.HApump
@pytest.mark.asyncio
async def test_status_infusing(pump: Elite11InfuseWithdraw):
    await move_infuse(pump)
    assert await pump.get_status() is PumpStatus.INFUSING
    await pump.stop()


@pytest.mark.HApump
@pytest.mark.asyncio
async def test_status_withdrawing(pump: Elite11InfuseWithdraw):
    await pump.set_syringe_diameter(10)
    await pump.set_withdraw_rate(1)
    await pump.withdraw_run()
    assert await pump.get_status() is PumpStatus.WITHDRAWING
    await pump.stop()


@pytest.mark.HApump
@pytest.mark.asyncio
async def test_is_moving(pump: Elite11InfuseWithdraw):
    assert await pump.is_moving() is False
    await move_infuse(pump)
    assert await pump.is_moving() is True
    await pump.stop()


@pytest.mark.HApump
@pytest.mark.asyncio
<<<<<<< HEAD
async def test_syringe_volume(pump: Elite11):
=======
async def test_syringe_volume(pump: Elite11InfuseWithdraw):
>>>>>>> fd2006a6
    await pump.set_syringe_volume(10)
    assert await pump.get_syringe_volume() == "10 ml"
    await pump.set_syringe_volume(math.pi)
    vol = flowchem_ureg.Quantity(await pump.get_syringe_volume()).magnitude
    assert math.isclose(vol, math.pi, abs_tol=10e-4)
    await pump.set_syringe_volume(3e-05)
    vol = flowchem_ureg.Quantity(await pump.get_syringe_volume()).magnitude
    assert math.isclose(vol, 3e-5)
    await pump.set_syringe_volume(50)  # Leave a sensible value otherwise other tests will fail!


@pytest.mark.HApump
@pytest.mark.asyncio
async def test_infusion_rate(pump: Elite11InfuseWithdraw):
    await pump.set_syringe_diameter(10)
    await pump.set_infusion_rate(5)
    assert await pump.get_infusion_rate()
    with pytest.warns(UserWarning):
        await pump.set_infusion_rate(121)
    rate = flowchem_ureg.Quantity(await pump.get_infusion_rate()).magnitude
    assert math.isclose(rate, 12.49, rel_tol=0.01)
    with pytest.warns(UserWarning):
        await pump.set_infusion_rate(0)
    rate = flowchem_ureg.Quantity(await pump.get_infusion_rate()).magnitude
    assert math.isclose(rate, 1e-05, abs_tol=1e-5)
    await pump.set_infusion_rate(math.pi)
    rate = flowchem_ureg.Quantity(await pump.get_infusion_rate()).magnitude
    assert math.isclose(rate, math.pi, abs_tol=0.001)


@pytest.mark.HApump
@pytest.mark.asyncio
async def test_get_infused_volume(pump: Elite11InfuseWithdraw):
    await pump.clear_volumes()
    assert await pump.get_infused_volume() == "0 ul"
    await pump.set_syringe_diameter(30)
    await pump.set_infusion_rate(5)
    await pump.set_target_volume(0.05)
    await pump.infuse_run()
    await asyncio.sleep(2)
    vol = flowchem_ureg.Quantity(await pump.get_infused_volume()).to("ml").magnitude
    assert math.isclose(vol, 0.05, abs_tol=1e-4)


@pytest.mark.HApump
@pytest.mark.asyncio
async def test_get_withdrawn_volume(pump: Elite11InfuseWithdraw):
    await pump.clear_volumes()
    await pump.set_withdraw_rate(10)
    await pump.set_target_volume(0.1)
    await pump.withdraw_run()
    await asyncio.sleep(1)
    vol = flowchem_ureg.Quantity(await pump.get_withdrawn_volume()).to("ml").magnitude
    assert math.isclose(vol, 0.1, abs_tol=1e-4)


@pytest.mark.HApump
@pytest.mark.asyncio
async def test_force(pump: Elite11InfuseWithdraw):
    await pump.set_force(10)
    assert await pump.get_force() == 10
    await pump.set_force(50.2)
    assert await pump.get_force() == 50
    assert await pump.get_force() == 50


@pytest.mark.HApump
@pytest.mark.asyncio
async def test_diameter(pump: Elite11InfuseWithdraw):
    await pump.set_syringe_diameter(10)
    assert await pump.get_syringe_diameter() == "10.0000 mm"

    with pytest.warns(UserWarning):
        await pump.set_syringe_diameter(34)

    with pytest.warns(UserWarning):
        await pump.set_syringe_diameter(0.01)

    await pump.set_syringe_diameter(math.pi)
    dia = flowchem_ureg.Quantity(await pump.get_syringe_diameter()).magnitude
    math.isclose(dia, math.pi)


@pytest.mark.HApump
@pytest.mark.asyncio
async def test_target_volume(pump: Elite11InfuseWithdraw):
    await pump.set_syringe_volume(10)
    await pump.set_target_volume(math.pi)
    vol = flowchem_ureg.Quantity(await pump.get_target_volume()).magnitude
    assert math.isclose(vol, math.pi, abs_tol=10e-4)
    await pump.set_target_volume(1e-04)
    vol = flowchem_ureg.Quantity(await pump.get_target_volume()).magnitude
    assert math.isclose(vol, 1e-4, abs_tol=10e-4)<|MERGE_RESOLUTION|>--- conflicted
+++ resolved
@@ -11,10 +11,6 @@
     Elite11InfuseWithdraw,
     PumpStatus
 )
-<<<<<<< HEAD
-from flowchem.exceptions import DeviceError
-=======
->>>>>>> fd2006a6
 from flowchem.units import flowchem_ureg
 
 
@@ -35,11 +31,7 @@
 @pytest.fixture(scope="session")
 async def pump():
     """ Change to match your hardware ;) """
-<<<<<<< HEAD
-    pump = Elite11.from_config(port="COM11", syringe_volume=5, diameter=20)
-=======
     pump = Elite11InfuseWithdraw.from_config(port="COM11", syringe_volume=5, diameter=20)
->>>>>>> fd2006a6
     await pump.initialize()
     return pump
 
@@ -86,11 +78,7 @@
 
 @pytest.mark.HApump
 @pytest.mark.asyncio
-<<<<<<< HEAD
-async def test_syringe_volume(pump: Elite11):
-=======
 async def test_syringe_volume(pump: Elite11InfuseWithdraw):
->>>>>>> fd2006a6
     await pump.set_syringe_volume(10)
     assert await pump.get_syringe_volume() == "10 ml"
     await pump.set_syringe_volume(math.pi)
