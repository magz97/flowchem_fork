--- conflicted
+++ resolved
@@ -8,12 +8,6 @@
 
 import aioserial
 import pint
-<<<<<<< HEAD
-=======
-import asyncio
-import time
-import serial
->>>>>>> 64bb2adf
 from loguru import logger
 
 from flowchem import ureg
@@ -47,7 +41,7 @@
     """R2 reactor module class."""
 
     DEFAULT_CONFIG = {
-        "timeout": 0.25,  #0.22
+        "timeout": 0.25,  # 0.22
         "baudrate": 19200,
         "parity": aioserial.PARITY_NONE,
         "stopbits": aioserial.STOPBITS_ONE,
@@ -101,7 +95,7 @@
         self._min_t = min_temp * ureg.degreeC
         self._max_t = max_temp * ureg.degreeC
 
-        self._heated = True  #to saving the dry ice
+        self._heated = True  # to saving the dry ice
         self._intensity = 0
 
         if not HAS_VAPOURTEC_COMMANDS:
@@ -140,7 +134,7 @@
         await self.set_flowrate("B", "0 ul/min")
         # Sets all temp to room temp.
         # rt = ureg("25 °C")
-        self.rt_t = await self.get_current_temperature(2)* ureg.degreeC
+        self.rt_t = await self.get_current_temperature(2) * ureg.degreeC
         await self.set_temperature(0, self.rt_t, self._heated)
         await self.set_temperature(1, self.rt_t, self._heated)
         await self.set_temperature(2, self.rt_t, self._heated)
@@ -229,6 +223,7 @@
 
         logger.debug(f"Reply received: {response}")
         return response.rstrip()
+
     # Specific Commands
     # Get instrument information
     async def version(self):
@@ -271,7 +266,12 @@
     async def get_target_temperature(self, channel) -> float:
         """Get temperature (in Celsius) from R4."""
         state = await self.get_status()
-        temp_list = [state.chan1_temp, state.chan2_temp, state.chan3_temp, state.chan4_temp]
+        temp_list = [
+            state.chan1_temp,
+            state.chan2_temp,
+            state.chan3_temp,
+            state.chan4_temp,
+        ]
         return float(temp_list[channel])
 
     async def get_valve_Position(self, valve_code: int) -> str:
@@ -307,17 +307,14 @@
         await self.write_and_read_reply(cmd)
 
     async def set_temperature(
-<<<<<<< HEAD
         self,
         channel: int,
         temp: pint.Quantity,
-        ramp_rate: str | None = None,
-=======
-        self, channel: int, temp: pint.Quantity, heating: bool | None = None, ramp_rate: str = "80"
->>>>>>> 64bb2adf
+        heating: bool | None = None,
+        ramp_rate: str = "80",
     ):
         """Set temperature to R4 channel. If a UV150 is present then channel 3 range is limited to -40 to 80 °C.
-           The heating setting range from 20 to 80 °C; cooling range from -40 to 80 °C.
+        The heating setting range from 20 to 80 °C; cooling range from -40 to 80 °C.
         """
         set_t = round(temp.m_as("°C"))
 
@@ -327,13 +324,15 @@
             # For 525 nm green light (13W) the temp difference to rt is 8 degree; 440 nm blue light (24W) ~15 degree
             threhold_t = self.rt_t.m_as("degree_Celsius") + 8
             self._heated = True if set_t > threhold_t else False
-        elif heating == True:
+        elif heating is True:
             self._heated = True
         else:
             self._heated = False
 
         # change the setting of heating
-        cmd = self.cmd.SET_UV150.format(power_percent=self._intensity, heater_on=int(self._heated))
+        cmd = self.cmd.SET_UV150.format(
+            power_percent=self._intensity, heater_on=int(self._heated)
+        )
         await self.write_and_read_reply(cmd)
 
         # set the temperature
@@ -356,19 +355,12 @@
         )
         await self.write_and_read_reply(cmd)
 
-<<<<<<< HEAD
-    async def set_UV150(self, power: int, heated: bool = False):
-        """Set intensity of the UV light: 0 or 50 to 100."""
-        # Fixme: ideally the state (heated or not) of the reactor is kept as instance variable so that the light
-        #  intensity can be changed without affecting the heating state (i.e. with new default heated=None that keeps
-        #  the previous state unchanged
-        cmd = self.cmd.SET_UV150.format(power_percent=power, heater_on=int(heated))
-=======
     async def set_UV150(self, power: int):
         """set intensity of the UV light: 0 or 50 to 100"""
         self._intensity = power
-        cmd = self.cmd.SET_UV150.format(power_percent=self._intensity, heater_on=int(self._heated))
->>>>>>> 64bb2adf
+        cmd = self.cmd.SET_UV150.format(
+            power_percent=self._intensity, heater_on=int(self._heated)
+        )
         await self.write_and_read_reply(cmd)
 
     async def trigger_key_press(self, keycode: str):
@@ -445,62 +437,12 @@
                 AllState["pumpB_P"],
                 AllState["sysP (mbar)"],
             ) = await self.get_pressure_history()
-<<<<<<< HEAD
             AllState["Temp"] = await self.get_current_temperature()
             return AllState
 
 
 if __name__ == "__main__":
     R2_device = R2(port="COM4")
-=======
-            # AllState["sysP (mbar)"] = await self.get_current_pressure()
-            # AllState["pumpA_P"] = await self.get_current_pressure(pump_code = 0)
-            # AllState["pumpB_P"] = await self.get_current_pressure(pump_code = 1)
-            # AllState["pumpA_flow"] =await self.get_current_flow(pump_code=0)
-            # AllState["pumpB_flow"] =await self.get_current_flow(pump_code=1)
-            AllState["Temp"] = await self.get_current_temperature(2)
-            # AllState["UVpower"] = await self.get_current_power()
-            # self.last_state = parse(self._serial.write_async("sdjskal"))
-            # time.sleep(1)
-            return AllState
-
-    def components(self):
-        list_of_components = [
-            R2MainSwitch("Power", self),
-            R2GeneralPressureSensor("PressureSensor", self),
-            R2GeneralSensor("GSensor2", self),
-            UV150PhotoReactor("PhotoReactor", self),
-            R2HPLCPump("Pump_A", self, "A"),
-            R2HPLCPump("Pump_B", self, "B"),
-            R2TwoPortValve("ReagentValve_A", self, 0),
-            R2TwoPortValve("ReagentValve_B", self, 1),
-            R2TwoPortValve("CollectionValve", self, 4),
-            R2InjectionValve("InjectionValve_A", self, 2),
-            R2InjectionValve("InjectionValve_B", self, 3),
-            R2PumpPressureSensor("PumpSensor_A", self, 0),
-            R2PumpPressureSensor("PumpSensor_B", self, 1),
-        ]
-
-        # TODO if photoreactor -> REACTOR CHANNEL 1,3 AND 4 + UV150PhotoReactor
-        #  if no photoreactor -> REACTOR CHANNEL 1-4 no UV150PhotoReactor
-
-        # Create components for reactor bays
-        reactor_temp_limits = {
-            ch_num: TempRange(min=ureg.Quantity(t[0]), max=ureg.Quantity(t[1]))
-            for ch_num, t in enumerate(zip(self._min_t, self._max_t))
-        }
-
-        reactors = [
-            R4Reactor(f"reactor-{n + 1}", self, n, reactor_temp_limits[n])
-            for n in range(4)
-        ]
-        list_of_components.extend(reactors)
-
-        return list_of_components
-
-if __name__ == "__main__":
-    Vapourtec_R2 = R2(port="COM6")
->>>>>>> 64bb2adf
 
     async def main(Vapourtec_R2):
         """Test function."""
@@ -523,7 +465,7 @@
             r1,
             r2,
             r3,
-            r4
+            r4,
         ) = Vapourtec_R2.components()
 
         # print(f"The system state is {await Vapourtec_R2.get_Run_State()}")
