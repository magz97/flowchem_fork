"""ML600 component relative to valve switching."""
from __future__ import annotations

from typing import TYPE_CHECKING

<<<<<<< HEAD
from flowchem.components.valves.distribution_valves import ThreePortTwoPositionValve, ThreePortFourPositionValve
=======
from flowchem.components.valves.distribution_valves import ThreePortTwoPositionValve, ThreePortFourPositionValve, FourPortFivePositionValve
>>>>>>> 61fee9f0

if TYPE_CHECKING:
    from .ml600 import ML600


<<<<<<< HEAD
class ML600LeftValve(ThreePortTwoPositionValve):
    hw_device: ML600  # for typing's sake

    def _change_connections(self, raw_position, reverse: bool = False) -> str:
        # raise NotImplementedError("Check that provided mapping is correct")
        if not reverse:
            translated = (raw_position+1) * 135
        else:
            translated = (raw_position/135)-1
        return translated


class ML600GenericValve(ThreePortTwoPositionValve):
    hw_device: ML600  # for typing's sake
    """Use this for a standard one syringe one valve hamilton."""
    def _change_connections(self, raw_position, reverse: bool = False) -> str:
        # raise NotImplementedError("Check that provided mapping is correct")
        # TODO no clue which kind of degrees are required on this one - check
        if not reverse:
            translated = (raw_position+1) * 135
        else:
            translated = (raw_position/135)-1
        return translated

class ML600RightValve(ThreePortFourPositionValve):
    hw_device: ML600  # for typing's sake

    def _change_connections(self, raw_position, reverse: bool = False) -> str:
        # raise NotImplementedError("Check that provided mapping is correct")
        if not reverse:
            translated = raw_position * 90
        else:
            translated = raw_position/135
=======
class ML600LeftValve(FourPortFivePositionValve):
    hw_device: ML600  # for typing's sake
    identifier = "B"
    # 0 degree syr-left, 
    # 45 right-front
    # 90 nothing
    # 135 front-syr
    # 180
    # 225 left front
    # 270 syr-right
    # 315
    # 360
    def _change_connections(self, raw_position, reverse: bool = False) -> str:
        if not reverse:
            translated = (raw_position) * 45
        else:
            translated = round(raw_position/45)
        return translated

class ML600RightValve(ThreePortFourPositionValve):
    hw_device: ML600  # for typing's sake
    identifier = "C"
    def _change_connections(self, raw_position, reverse: bool = False) -> str:
        if not reverse:
            translated = (raw_position+2) * 90
            if translated >= 360:
                translated -= 360
        else:
            # round, the return is often off by 1°/the valve does not switch exactly
            # the slightly complicated logic here is because the degrees are differently defined in the abstract valve 
            # and the physical ML600 valve, the offset in multiples of 90 degres is corrected here
            translated = round(raw_position/90)
            if translated < 2:
                translated += 2
            else:
                translated -= 2
    
>>>>>>> 61fee9f0
        return translated<|MERGE_RESOLUTION|>--- conflicted
+++ resolved
@@ -3,55 +3,16 @@
 
 from typing import TYPE_CHECKING
 
-<<<<<<< HEAD
-from flowchem.components.valves.distribution_valves import ThreePortTwoPositionValve, ThreePortFourPositionValve
-=======
 from flowchem.components.valves.distribution_valves import ThreePortTwoPositionValve, ThreePortFourPositionValve, FourPortFivePositionValve
->>>>>>> 61fee9f0
 
 if TYPE_CHECKING:
     from .ml600 import ML600
 
 
-<<<<<<< HEAD
-class ML600LeftValve(ThreePortTwoPositionValve):
-    hw_device: ML600  # for typing's sake
-
-    def _change_connections(self, raw_position, reverse: bool = False) -> str:
-        # raise NotImplementedError("Check that provided mapping is correct")
-        if not reverse:
-            translated = (raw_position+1) * 135
-        else:
-            translated = (raw_position/135)-1
-        return translated
-
-
-class ML600GenericValve(ThreePortTwoPositionValve):
-    hw_device: ML600  # for typing's sake
-    """Use this for a standard one syringe one valve hamilton."""
-    def _change_connections(self, raw_position, reverse: bool = False) -> str:
-        # raise NotImplementedError("Check that provided mapping is correct")
-        # TODO no clue which kind of degrees are required on this one - check
-        if not reverse:
-            translated = (raw_position+1) * 135
-        else:
-            translated = (raw_position/135)-1
-        return translated
-
-class ML600RightValve(ThreePortFourPositionValve):
-    hw_device: ML600  # for typing's sake
-
-    def _change_connections(self, raw_position, reverse: bool = False) -> str:
-        # raise NotImplementedError("Check that provided mapping is correct")
-        if not reverse:
-            translated = raw_position * 90
-        else:
-            translated = raw_position/135
-=======
 class ML600LeftValve(FourPortFivePositionValve):
     hw_device: ML600  # for typing's sake
     identifier = "B"
-    # 0 degree syr-left, 
+    # 0 degree syr-left,
     # 45 right-front
     # 90 nothing
     # 135 front-syr
@@ -77,13 +38,12 @@
                 translated -= 360
         else:
             # round, the return is often off by 1°/the valve does not switch exactly
-            # the slightly complicated logic here is because the degrees are differently defined in the abstract valve 
+            # the slightly complicated logic here is because the degrees are differently defined in the abstract valve
             # and the physical ML600 valve, the offset in multiples of 90 degres is corrected here
             translated = round(raw_position/90)
             if translated < 2:
                 translated += 2
             else:
                 translated -= 2
-    
->>>>>>> 61fee9f0
+
         return translated