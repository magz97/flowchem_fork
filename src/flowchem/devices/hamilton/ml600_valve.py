"""ML600 component relative to valve switching."""
from __future__ import annotations

from typing import TYPE_CHECKING

<<<<<<< HEAD
from loguru import logger

from flowchem.components.valves.valve import Valve
from flowchem.components.valves.distribution_valves import TwoPortDistributionValve
from flowchem.utils.exceptions import DeviceError
=======
from flowchem.components.valves.distribution_valves import ThreePortFourPositionValve, FourPortFivePositionValve
>>>>>>> 0f257abd

if TYPE_CHECKING:
    from .ml600 import ML600


<<<<<<< HEAD
# class ML600Valve(TwoPortDistributionValve):
#     hw_device: ML600  # for typing's sake
#
#     position_mapping = {
#         "input": "1",  # 9 is default inlet, i.e. 1
#         "output": "3",  # 10 is default outlet, i.e. 3
#     }
#
#     async def set_position(self, position: str) -> bool:
#         """Set pump to position."""
#         await super().set_position(position)  # Validation of the position exist
#         return await self.hw_device.set_valve_position(
#             target_position=ML600Valve.position_mapping[position],
#             wait_for_movement_end=True,
#         )
#
#     async def get_position(self) -> str:
#         """Get current pump position."""
#         pos = await self.hw_device.get_valve_position()
#         reverse_position_mapping = {
#             v: k for k, v in ML600Valve.position_mapping.items()
#         }
#         try:
#             return reverse_position_mapping[pos]
#         except KeyError:
#             logger.error(f"Unknown valve position returned {pos}")
#             return ""

class ML600LeftValve(Valve):
    hw_device: ML600  # for typing's sake
    identifier = "B"
    # angle_mapping = {0: [2, 3], 45: [0, 1], 135: [2, 0], 225: [0, 3], 270: [2, 1]}
    angle_mapping_name = {0: "syr-left", 45: "right-front",
                          135: "syr-front", 225: "left-front",
                          270: "syr-right"}

    def __init__(self, name: str, hw_device: ML600) -> None:
        # position_dict = {str(k + 1): [tuple(v.split("-"))] for k, v in enumerate(self.angle_mapping_name.values())}
        positions = {
            "1": [("pump", "1")],  # left
            "2": [("pump", "2")],  # front
            "3": [("pump", "3")],  # right
            "4": [("1", "2")],
            "5": [("3", "2")]
        }
        super().__init__(name, hw_device, positions, ports=["pump", "1", "2", "3"])

    async def get_position(self) -> str:  # type: ignore
        """Get the current position of the valve."""
        degree = int(await self.hw_device.get_valve_angle(valve_code=self.identifier))
        return self.angle_mapping_name[degree]

    async def set_position(self, position: str) -> bool:
        """Set the valve to the specified position."""
        # assert position in self._positions
        reverse_angle_mapping = {
            v: k for k, v in self.angle_mapping_name.items()
        }
        await self.hw_device.set_valve_angle(
            target_angle=reverse_angle_mapping[position],
            valve_code=self.identifier,
            wait_for_movement_end=True,
        )
        c_position = await self.get_position()

        if c_position != position:
            logger.warning(f"ask to switch to {position}. but still at {c_position}. try 2 time")
            return await self.set_position(position)

        return True

class ML600RightValve(Valve):
    hw_device: ML600  # for typing's sake
    identifier = "C"
    # angle_mapping = {0: [[2, 3, 0]], 90: [[2, 1], [3, 0]], 180: [[2, 3], [1, 0]], 270: [[2, 1, 0]]}
    angle_mapping_name = {0: "syr-left-front",
                          90: "syr-right&left-front",
                          180: "syr-left&right-front",
                          270: "syr-right-front"}

    def __init__(self, name: str, hw_device: ML600) -> None:
        # fixme : v.split("&") -> ['syr-right', 'left-front']
        # position_dict = {str(k + 1): [tuple(v.split("-"))] for k, v in enumerate(self.angle_mapping_name.values())}
        positions = {
            "1": [("pump", "1&2")],  # syr-left-front
            "2": [("pump", "3"), ("1", "2")],  # syr-right&left-front
            "3": [("pump", "1"), ("3", "2")],  # syr-left&right-front
            "4": [("pump", "3&2")]  # syr-right-front
        }
        super().__init__(name, hw_device, positions, ports=["pump", "1", "2", "3"])

    async def get_position(self) -> str:  # type: ignore
        """Get the current position of the valve."""
        degree = await self.hw_device.get_valve_angle(valve_code=self.identifier)
        return self.angle_mapping_name[degree]

    async def set_position(self, position: str) -> bool:
        """Set the valve to the specified position."""
        # assert position in self._positions
        reverse_angle_mapping = {
            v: k for k, v in self.angle_mapping_name.items()
        }
        trying = 1
        while trying < 5:
            trying += 1
            await self.hw_device.set_valve_angle(
                target_angle=reverse_angle_mapping[position],
                valve_code=self.identifier,
                wait_for_movement_end=True,
            )
            c_position = await self.get_position()
            if c_position == position:
                return True

            logger.warning(f"ask to switch to {position}. but still at {c_position}. try {trying} time")

        logger.error(f"fail {trying} time.")
        raise DeviceError(f"ask to switch to {position}. but still at {c_position}.")
=======
class ML600LeftValve(FourPortFivePositionValve):
    hw_device: ML600  # for typing's sake
    identifier = "B"

    # 0 degree syr-left,
    # 45 right-front
    # 90 nothing
    # 135 front-syr
    # 180
    # 225 left front
    # 270 syr-right
    # 315
    # 360
    def _change_connections(self, raw_position, reverse: bool = False) -> int:
        if not reverse:
            translated = raw_position * 45
        else:
            translated = round(raw_position / 45)
        return translated


class ML600RightValve(ThreePortFourPositionValve):
    hw_device: ML600  # for typing's sake
    identifier = "C"

    def _change_connections(self, raw_position, reverse: bool = False) -> int:
        if not reverse:
            translated = (raw_position + 2) * 90
            if translated >= 360:
                translated -= 360
        else:
            # round, the return is often off by 1°/the valve does not switch exactly
            # the slightly complicated logic here is because the degrees are differently defined in the abstract valve
            # and the physical ML600 valve, the offset in multiples of 90 degres is corrected here
            translated = round(raw_position / 90)
            if translated < 2:
                translated += 2
            else:
                translated -= 2

        return translated
>>>>>>> 0f257abd
<|MERGE_RESOLUTION|>--- conflicted
+++ resolved
@@ -3,140 +3,12 @@
 
 from typing import TYPE_CHECKING
 
-<<<<<<< HEAD
-from loguru import logger
-
-from flowchem.components.valves.valve import Valve
-from flowchem.components.valves.distribution_valves import TwoPortDistributionValve
-from flowchem.utils.exceptions import DeviceError
-=======
 from flowchem.components.valves.distribution_valves import ThreePortFourPositionValve, FourPortFivePositionValve
->>>>>>> 0f257abd
 
 if TYPE_CHECKING:
     from .ml600 import ML600
 
 
-<<<<<<< HEAD
-# class ML600Valve(TwoPortDistributionValve):
-#     hw_device: ML600  # for typing's sake
-#
-#     position_mapping = {
-#         "input": "1",  # 9 is default inlet, i.e. 1
-#         "output": "3",  # 10 is default outlet, i.e. 3
-#     }
-#
-#     async def set_position(self, position: str) -> bool:
-#         """Set pump to position."""
-#         await super().set_position(position)  # Validation of the position exist
-#         return await self.hw_device.set_valve_position(
-#             target_position=ML600Valve.position_mapping[position],
-#             wait_for_movement_end=True,
-#         )
-#
-#     async def get_position(self) -> str:
-#         """Get current pump position."""
-#         pos = await self.hw_device.get_valve_position()
-#         reverse_position_mapping = {
-#             v: k for k, v in ML600Valve.position_mapping.items()
-#         }
-#         try:
-#             return reverse_position_mapping[pos]
-#         except KeyError:
-#             logger.error(f"Unknown valve position returned {pos}")
-#             return ""
-
-class ML600LeftValve(Valve):
-    hw_device: ML600  # for typing's sake
-    identifier = "B"
-    # angle_mapping = {0: [2, 3], 45: [0, 1], 135: [2, 0], 225: [0, 3], 270: [2, 1]}
-    angle_mapping_name = {0: "syr-left", 45: "right-front",
-                          135: "syr-front", 225: "left-front",
-                          270: "syr-right"}
-
-    def __init__(self, name: str, hw_device: ML600) -> None:
-        # position_dict = {str(k + 1): [tuple(v.split("-"))] for k, v in enumerate(self.angle_mapping_name.values())}
-        positions = {
-            "1": [("pump", "1")],  # left
-            "2": [("pump", "2")],  # front
-            "3": [("pump", "3")],  # right
-            "4": [("1", "2")],
-            "5": [("3", "2")]
-        }
-        super().__init__(name, hw_device, positions, ports=["pump", "1", "2", "3"])
-
-    async def get_position(self) -> str:  # type: ignore
-        """Get the current position of the valve."""
-        degree = int(await self.hw_device.get_valve_angle(valve_code=self.identifier))
-        return self.angle_mapping_name[degree]
-
-    async def set_position(self, position: str) -> bool:
-        """Set the valve to the specified position."""
-        # assert position in self._positions
-        reverse_angle_mapping = {
-            v: k for k, v in self.angle_mapping_name.items()
-        }
-        await self.hw_device.set_valve_angle(
-            target_angle=reverse_angle_mapping[position],
-            valve_code=self.identifier,
-            wait_for_movement_end=True,
-        )
-        c_position = await self.get_position()
-
-        if c_position != position:
-            logger.warning(f"ask to switch to {position}. but still at {c_position}. try 2 time")
-            return await self.set_position(position)
-
-        return True
-
-class ML600RightValve(Valve):
-    hw_device: ML600  # for typing's sake
-    identifier = "C"
-    # angle_mapping = {0: [[2, 3, 0]], 90: [[2, 1], [3, 0]], 180: [[2, 3], [1, 0]], 270: [[2, 1, 0]]}
-    angle_mapping_name = {0: "syr-left-front",
-                          90: "syr-right&left-front",
-                          180: "syr-left&right-front",
-                          270: "syr-right-front"}
-
-    def __init__(self, name: str, hw_device: ML600) -> None:
-        # fixme : v.split("&") -> ['syr-right', 'left-front']
-        # position_dict = {str(k + 1): [tuple(v.split("-"))] for k, v in enumerate(self.angle_mapping_name.values())}
-        positions = {
-            "1": [("pump", "1&2")],  # syr-left-front
-            "2": [("pump", "3"), ("1", "2")],  # syr-right&left-front
-            "3": [("pump", "1"), ("3", "2")],  # syr-left&right-front
-            "4": [("pump", "3&2")]  # syr-right-front
-        }
-        super().__init__(name, hw_device, positions, ports=["pump", "1", "2", "3"])
-
-    async def get_position(self) -> str:  # type: ignore
-        """Get the current position of the valve."""
-        degree = await self.hw_device.get_valve_angle(valve_code=self.identifier)
-        return self.angle_mapping_name[degree]
-
-    async def set_position(self, position: str) -> bool:
-        """Set the valve to the specified position."""
-        # assert position in self._positions
-        reverse_angle_mapping = {
-            v: k for k, v in self.angle_mapping_name.items()
-        }
-        trying = 1
-        while trying < 5:
-            trying += 1
-            await self.hw_device.set_valve_angle(
-                target_angle=reverse_angle_mapping[position],
-                valve_code=self.identifier,
-                wait_for_movement_end=True,
-            )
-            c_position = await self.get_position()
-            if c_position == position:
-                return True
-
-            logger.warning(f"ask to switch to {position}. but still at {c_position}. try {trying} time")
-
-        logger.error(f"fail {trying} time.")
-        raise DeviceError(f"ask to switch to {position}. but still at {c_position}.")
-=======
 class ML600LeftValve(FourPortFivePositionValve):
     hw_device: ML600  # for typing's sake
     identifier = "B"
@@ -177,5 +49,4 @@
             else:
                 translated -= 2
 
-        return translated
->>>>>>> 0f257abd
+        return translated