"""Knauer valve component."""
from __future__ import annotations

from typing import TYPE_CHECKING
from enum import Enum

if TYPE_CHECKING:
    from .knauer_valve import KnauerValve
from flowchem.components.valves.distribution_valves import (
    SixPortDistributionValve,
    SixteenPortDistributionValve,
    TwelvePortDistributionValve,
)
from flowchem.components.flowchem_component import FlowchemDevice
from flowchem.components.valves.injection_valves import SixPortTwoPositionValve


class KnauerInjectionValve(SixPortTwoPositionValve):
    hw_device: KnauerValve  # for typing's sake

    def __init__(self, name: str, hw_device: KnauerValve) -> None:
        """Create a ValveControl object."""
        super().__init__(name, hw_device)

        self.add_api_route("/monitor_position", self.get_monitor_position, methods=["GET"])
        self.add_api_route("/monitor_position", self.set_monitor_position, methods=["PUT"])

    class LoadInject(Enum):
        LOAD = "L"
        INJECT = "I"

    def _change_connections(self, raw_position: str | int, reverse: bool = False):
        position_mapping = {0: "L", 1: "I"}
        if reverse:
            return str([key for key, value in position_mapping.items() if value == raw_position][0])
        else:
            return position_mapping[raw_position]

    async def get_monitor_position(self) -> str:
        """Get current valve position."""
        pos = self.LoadInject(await self.hw_device.get_raw_position())
        return pos.name

    async def set_monitor_position(self, position: str):
        """Move valve to position."""
        try:
            return await self.hw_device.set_raw_position(self.LoadInject[position.upper()].value)
        except KeyError as e:
            raise Exception(f"Please give allowed positions {[pos.name for pos in self.LoadInject]}") from e


class Knauer6PortDistributionValve(SixPortDistributionValve):
    """KnauerValve of type SIX_PORT_SIX_POSITION."""

    hw_device: KnauerValve  # for typing's sake

<<<<<<< HEAD
    def __init__(self, name: str, hw_device: KnauerValve) -> None:
        """Create a ValveControl object."""
        super().__init__(name, hw_device)

        self.add_api_route("/monitor_position", self.get_monitor_position, methods=["GET"])
        self.add_api_route("/monitor_position", self.set_monitor_position, methods=["PUT"])

=======
>>>>>>> 1da5a043
    def _change_connections(self, raw_position: int, reverse: bool = False):
        if reverse:
            return raw_position - 1
        else:
            return raw_position + 1
<<<<<<< HEAD

    async def get_monitor_position(self) -> str:
        return await self.hw_device.get_raw_position()
=======
>>>>>>> 1da5a043

    async def set_monitor_position(self, position: str):
        return await self.hw_device.set_raw_position(position)

class Knauer12PortDistributionValve(TwelvePortDistributionValve):
    """KnauerValve of type SIX_PORT_SIX_POSITION."""

    hw_device: KnauerValve  # for typing's sake
    def __init__(self, name: str, hw_device: KnauerValve) -> None:
        """Create a ValveControl object."""
        super().__init__(name, hw_device)

        self.add_api_route("/monitor_position", self.get_monitor_position, methods=["GET"])
        self.add_api_route("/monitor_position", self.set_monitor_position, methods=["PUT"])

    def _change_connections(self, raw_position:int, reverse: bool = False):
        if reverse:
            return raw_position - 1
        else:
            return raw_position + 1

    async def get_monitor_position(self) -> str:
        return await self.hw_device.get_raw_position()

    async def set_monitor_position(self, position: str):
        return await self.hw_device.set_raw_position(position)

class Knauer16PortDistributionValve(SixteenPortDistributionValve):
    """KnauerValve of type SIX_PORT_SIX_POSITION."""

    hw_device: KnauerValve  # for typing's sake
    def __init__(self, name: str, hw_device: KnauerValve) -> None:
        """Create a ValveControl object."""
        super().__init__(name, hw_device)

<<<<<<< HEAD
        self.add_api_route("/monitor_position", self.get_monitor_position, methods=["GET"])
        self.add_api_route("/monitor_position", self.set_monitor_position, methods=["PUT"])

    def _change_connections(self, raw_position: int, reverse: bool = False):
        if reverse:
            return raw_position - 1
        else:
            return raw_position + 1

    async def get_monitor_position(self) -> str:
        return await self.hw_device.get_raw_position()

    async def set_monitor_position(self, position: str):
        return await self.hw_device.set_raw_position(position)
=======
    def _change_connections(self, raw_position:int, reverse: bool = False):
        if reverse:
            return raw_position - 1
        else:
            return raw_position + 1
>>>>>>> 1da5a043
<|MERGE_RESOLUTION|>--- conflicted
+++ resolved
@@ -54,7 +54,6 @@
 
     hw_device: KnauerValve  # for typing's sake
 
-<<<<<<< HEAD
     def __init__(self, name: str, hw_device: KnauerValve) -> None:
         """Create a ValveControl object."""
         super().__init__(name, hw_device)
@@ -62,19 +61,14 @@
         self.add_api_route("/monitor_position", self.get_monitor_position, methods=["GET"])
         self.add_api_route("/monitor_position", self.set_monitor_position, methods=["PUT"])
 
-=======
->>>>>>> 1da5a043
     def _change_connections(self, raw_position: int, reverse: bool = False):
         if reverse:
             return raw_position - 1
         else:
             return raw_position + 1
-<<<<<<< HEAD
 
     async def get_monitor_position(self) -> str:
         return await self.hw_device.get_raw_position()
-=======
->>>>>>> 1da5a043
 
     async def set_monitor_position(self, position: str):
         return await self.hw_device.set_raw_position(position)
@@ -110,7 +104,7 @@
         """Create a ValveControl object."""
         super().__init__(name, hw_device)
 
-<<<<<<< HEAD
+    def _change_connections(self, raw_position:int, reverse: bool = False):
         self.add_api_route("/monitor_position", self.get_monitor_position, methods=["GET"])
         self.add_api_route("/monitor_position", self.set_monitor_position, methods=["PUT"])
 
@@ -124,11 +118,4 @@
         return await self.hw_device.get_raw_position()
 
     async def set_monitor_position(self, position: str):
-        return await self.hw_device.set_raw_position(position)
-=======
-    def _change_connections(self, raw_position:int, reverse: bool = False):
-        if reverse:
-            return raw_position - 1
-        else:
-            return raw_position + 1
->>>>>>> 1da5a043
+        return await self.hw_device.set_raw_position(position)